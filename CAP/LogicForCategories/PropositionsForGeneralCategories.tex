--- conflicted
+++ resolved
@@ -120,12 +120,6 @@
 
 \begin{sequent}
 \begin{align*}
-<<<<<<< HEAD
- \alpha:\Mor ~|~ \IsIsomorphism( \alpha ) \vdash \IsIsomorphism( \InverseImmutable( \alpha ) )
-\end{align*}
-\end{sequent}
-=======
  \alpha:\Mor ~&|~ \IsIsomorphism( \alpha ) &\vdash \IsIsomorphism( \InverseImmutable( \alpha ) )
 \end{align*}
 \end{sequent}
->>>>>>> 36b41ce5
