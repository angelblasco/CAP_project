SetPackageInfo( rec(

PackageName := "CAP",

Subtitle := "TODO",

Version := Maximum( [
  "2015.03.31", ## Sebas' version
  ## this line prevents merge conflicts
<<<<<<< HEAD
  "2015.03.31", ## Sepp's version
=======
  "2015.03.26", ## Sepp's version
  ## this line prevents merge conflicts
  "2015.03.31", ## Oystein's version
>>>>>>> 06a97631
] ),

Date := ~.Version{[ 1 .. 10 ]},
Date := Concatenation( ~.Date{[ 9, 10 ]}, "/", ~.Date{[ 6, 7 ]}, "/", ~.Date{[ 1 .. 4 ]} ),

Persons := [
  rec(
    IsAuthor := true,
    IsMaintainer := true,
    FirstNames := "Sebastian",
    LastName := "Gutsche",
    WWWHome := "http://wwwb.math.rwth-aachen.de/~gutsche",
    Email := "gutsche@mathematik.uni-kl.de",
    PostalAddress := "TODO",
    Place := "Kaiserslautern",
    Institution := "TU Kaiserslautern",
  ),
  rec(
    IsAuthor := true,
    IsMaintainer := true,
    FirstNames := "Sebastian",
    LastName := "Posur",
    WWWHome := "http://wwwb.math.rwth-aachen.de/Mitarbeiter/posur.php",
    Email := "sposur@momo.math.rwth-aachen.de",
    PostalAddress := Concatenation( [
      "Lehrstuhl B für Mathematik RWTH - Aachen\n",
      "Templergraben 64\n",
      "52062 Aachen\n",
      "Germany" ] ),
    Place := "Aachen",
    Institution := "Rheinisch-Westfälische Technische Hochschule Aachen",
   ),
  rec(
    IsAuthor := true,
    IsMaintainer := true,
    FirstNames := "Øystein",
    LastName := "Skartsæterhagen",
    WWWHome := "http://www.math.ntnu.no/~oysteini/",
    Email := "oysteini@math.ntnu.no",
    PostalAddress := Concatenation( [
      "NTNU\n",
      "Institutt for matematiske fag\n",
      "7491 Trondheim\n",
      "Norway" ] ),
    Place := "Trondheim",
    Institution := "Norges teknisk-naturvitenskapelige universitet",
   ),
],

Status := "dev",

#PackageWWWHome := "http://www.TODO.INSERT.WEBPAGE.HERE/",
PackageWWWHome := "http://github.com/homalg-project/CAP/",

ArchiveFormats := ".tar.gz",

ArchiveURL     := Concatenation( ~.PackageWWWHome, "CAP-", ~.Version ),
README_URL     := Concatenation( ~.PackageWWWHome, "README" ),
PackageInfoURL := Concatenation( ~.PackageWWWHome, "PackageInfo.g" ),

AbstractHTML   :=  "",

PackageDoc := rec(
  BookName  := "CAP",
  ArchiveURLSubset := ["doc"],
  HTMLStart := "doc/chap0.html",
  PDFFile   := "doc/manual.pdf",
  SixFile   := "doc/manual.six",
  LongTitle := "TODO",
),

Dependencies := rec(
  GAP := ">= 4.6",
  NeededOtherPackages := [ [ "AutoDoc", ">= 2014.06.26" ],
                           [ "ToolsForHomalg", ">= 2015.03.31" ],
                           [ "io", ">=0" ],
  ],
  SuggestedOtherPackages := [ ],
  ExternalConditions := []
                      
),

AvailabilityTest := function()
        return true;
    end,

Autoload := false,

#Keywords := [ " TODO" ],

));

<|MERGE_RESOLUTION|>--- conflicted
+++ resolved
@@ -7,13 +7,9 @@
 Version := Maximum( [
   "2015.03.31", ## Sebas' version
   ## this line prevents merge conflicts
-<<<<<<< HEAD
   "2015.03.31", ## Sepp's version
-=======
-  "2015.03.26", ## Sepp's version
   ## this line prevents merge conflicts
   "2015.03.31", ## Oystein's version
->>>>>>> 06a97631
 ] ),
 
 Date := ~.Version{[ 1 .. 10 ]},
