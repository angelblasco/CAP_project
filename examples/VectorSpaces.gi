
LoadPackage( "CategoriesForHomalg" );

LoadPackage( "MatricesForHomalg" );

###################################
##
## Types and Representations
##
###################################

DeclareRepresentation( "IsHomalgRationalVectorSpaceRep",
                       IsHomalgCategoryObjectRep,
                       [ ] );

BindGlobal( "TheTypeOfHomalgRationalVectorSpaces",
        NewType( TheFamilyOfHomalgCategoryObjects,
                IsHomalgRationalVectorSpaceRep ) );

DeclareRepresentation( "IsHomalgRationalVectorSpaceMorphismRep",
                       IsHomalgCategoryMorphismRep,
                       [ ] );

BindGlobal( "TheTypeOfHomalgRationalVectorSpaceMorphism",
        NewType( TheFamilyOfHomalgCategoryMorphisms,
                IsHomalgRationalVectorSpaceMorphismRep ) );

###################################
##
## Attributes
##
###################################
                
DeclareAttribute( "Dimension",
                  IsHomalgRationalVectorSpaceRep );

#######################################
##
## Operations
##
#######################################

DeclareOperation( "QVectorSpace",
                  [ IsInt ] );

DeclareOperation( "VectorSpaceMorphism",
                  [ IsHomalgRationalVectorSpaceRep, IsObject, IsHomalgRationalVectorSpaceRep ] );

vecspaces := CreateHomalgCategory( "VectorSpaces" );

SetIsAdditiveCategory( vecspaces, true );

VECTORSPACES_FIELD := HomalgFieldOfRationals( );

#######################################
##
## Categorical Implementations
##
#######################################

##
InstallMethod( QVectorSpace,
               [ IsInt ],
               
  function( dim )
    local space;
    
    space := rec( );
    
    ObjectifyWithAttributes( space, TheTypeOfHomalgRationalVectorSpaces,
                             Dimension, dim 
    );

    # is this the right place?
    Add( vecspaces, space );
    
    return space;
    
end );

##
InstallMethod( VectorSpaceMorphism,
                  [ IsHomalgRationalVectorSpaceRep, IsObject, IsHomalgRationalVectorSpaceRep ],
                  
  function( source, matrix, range )
    local morphism;

    if not IsHomalgMatrix( matrix ) then
    
      morphism := HomalgMatrix( matrix, Dimension( source ), Dimension( range ), VECTORSPACES_FIELD );

    else

      morphism := matrix;

    fi;

    morphism := rec( morphism := morphism );
    
    
    ObjectifyWithAttributes( morphism, TheTypeOfHomalgRationalVectorSpaceMorphism,
                             Source, source,
                             Range, range 
    );

    Add( vecspaces, morphism );
    
    return morphism;
    
end );

AddEqualityOfMorphisms( vecspaces,

  function( a, b )
  
    return a!.morphism = b!.morphism;
  
end );

AddIsZeroForMorphisms( vecspaces,

  function( a )
    
    return IsZero( a!.morphism );
    
end );

AddAdditionForMorphisms( vecspaces,
                         
  function( a, b )
    
    return VectorSpaceMorphism( Source( a ), a!.morphism + b!.morphism, Range( a ) );
    
end );

AddAdditiveInverseForMorphisms( vecspaces,
                                
  function( a )
    
    return VectorSpaceMorphism( Source( a ), - a!.morphism, Range( a ) );
    
end );

AddZeroMorphism( vecspaces,
                     
  function( a, b )
    
    return VectorSpaceMorphism( a, HomalgZeroMatrix( Dimension( a ), Dimension( b ), VECTORSPACES_FIELD ), b );
    
end );

##
AddIdentityMorphism( vecspaces,
                     
  function( obj )

    return VectorSpaceMorphism( obj, HomalgIdentityMatrix( Dimension( obj ), VECTORSPACES_FIELD ), obj );
    
end );

##
AddPreCompose( vecspaces,

  function( mor_left, mor_right )
    local composition;

    composition := mor_left!.morphism * mor_right!.morphism;

    return VectorSpaceMorphism( Source( mor_left ), composition, Range( mor_right ) );

end );

##
AddZeroObject( vecspaces,

  function( )

    return QVectorSpace( 0 );

end );

##
AddMonoAsKernelLift( vecspaces,

  function( monomorphism, test_morphism )

    return VectorSpaceMorphism( Source( test_morphism ), RightDivide( test_morphism!.morphism, monomorphism!.morphism ), Source( monomorphism ) );

end );

##
AddEpiAsCokernelColift( vecspaces,
  
  function( epimorphism, test_morphism )
    
    return VectorSpaceMorphism( Range( epimorphism ), LeftDivide( epimorphism!.morphism, test_morphism!.morphism ), Range( test_morphism ) );
    
end );

##
AddKernel( vecspaces,

  function( morphism )
    local homalg_matrix;

    homalg_matrix := morphism!.morphism;
  
    return QVectorSpace( NrRows( homalg_matrix ) - RowRankOfMatrix( homalg_matrix ) );

end );

##
AddKernelEmb( vecspaces,

  function( morphism )
    local kernel_emb, kernel_obj;
    
    kernel_emb := SyzygiesOfRows( morphism!.morphism );
    
    kernel_obj := QVectorSpace( NrRows( kernel_emb ) );
    
    return VectorSpaceMorphism( kernel_obj, kernel_emb, Source( morphism ) );
    
end );

##
AddKernelEmbWithGivenKernel( vecspaces,

  function( morphism, kernel )
    local kernel_emb;

    kernel_emb := SyzygiesOfRows( morphism!.morphism );

    return VectorSpaceMorphism( kernel, kernel_emb, Source( morphism ) );

end );

##
AddCokernel( vecspaces,

  function( morphism )
    local homalg_matrix;

    homalg_matrix := morphism!.morphism;

    return QVectorSpace( NrColumns( homalg_matrix ) - RowRankOfMatrix( homalg_matrix ) );

end );


##
AddCokernelProj( vecspaces,

  function( morphism )
    local cokernel_proj, cokernel_obj;

    cokernel_proj := SyzygiesOfColumns( morphism!.morphism );

    cokernel_obj := QVectorSpace( NrColumns( cokernel_proj ) );

    return VectorSpaceMorphism( Range( morphism ), cokernel_proj, cokernel_obj );

end );

##
AddCokernelProjWithGivenCokernel( vecspaces,

  function( morphism, cokernel )
    local cokernel_proj;

    cokernel_proj := SyzygiesOfColumns( morphism!.morphism );

    return VectorSpaceMorphism( Range( morphism ), cokernel_proj, cokernel );

end );

# ##
# AddCoproduct( vecspaces,
# 
#   function( object_product_list )
#     local dim;
#     
#     dim := Sum( List( object_product_list!.Components, c -> Dimension( c ) ) );
#     
#     return QVectorSpace( dim );
#   
# end );

##
## the user may assume that Length( object_product_list!.Components ) > 1
AddInjectionOfCofactor( vecspaces,

  function( object_product_list, injection_number )
    local components, dim, dim_pre, dim_post, dim_cofactor, coproduct, number_of_objects, injection_of_cofactor;
    
    components := Components( object_product_list );
    
    number_of_objects := Length( Components( object_product_list ) );
    
    dim := Sum( components, c -> Dimension( c ) );
    
    dim_pre := Sum( components{ [ 1 .. injection_number - 1 ] }, c -> Dimension( c ) );
    
    dim_post := Sum( components{ [ injection_number + 1 .. number_of_objects ] }, c -> Dimension( c ) );
    
    dim_cofactor := Dimension( object_product_list[ injection_number ] );
    
    coproduct := QVectorSpace( dim );
    
    injection_of_cofactor := HomalgZeroMatrix( dim_cofactor, dim_pre ,VECTORSPACES_FIELD );
    
    injection_of_cofactor := UnionOfColumns( injection_of_cofactor, 
                                         HomalgIdentityMatrix( dim_cofactor, VECTORSPACES_FIELD ) );
    
    injection_of_cofactor := UnionOfColumns( injection_of_cofactor, 
                                         HomalgZeroMatrix( dim_cofactor, dim_post, VECTORSPACES_FIELD ) );
    
    return VectorSpaceMorphism( object_product_list[ injection_number ], injection_of_cofactor, coproduct );

end );

##
## the user may assume that Length( object_product_list!.Components ) > 1
AddInjectionOfCofactorWithGivenCoproduct( vecspaces,

  function( object_product_list, coproduct, injection_number )
    local components, dim_pre, dim_post, dim_cofactor, number_of_objects, injection_of_cofactor;
    
    components := Components( object_product_list );
    
    number_of_objects := Length( Components( object_product_list ) );
    
    dim_pre := Sum( components{ [ 1 .. injection_number - 1 ] }, c -> Dimension( c ) );
    
    dim_post := Sum( components{ [ injection_number + 1 .. number_of_objects ] }, c -> Dimension( c ) );
    
    dim_cofactor := Dimension( object_product_list[ injection_number ] );
    
    injection_of_cofactor := HomalgZeroMatrix( dim_cofactor, dim_pre ,VECTORSPACES_FIELD );
    
    injection_of_cofactor := UnionOfColumns( injection_of_cofactor, 
                                         HomalgIdentityMatrix( dim_cofactor, VECTORSPACES_FIELD ) );
    
    injection_of_cofactor := UnionOfColumns( injection_of_cofactor, 
                                         HomalgZeroMatrix( dim_cofactor, dim_post, VECTORSPACES_FIELD ) );
    
    return VectorSpaceMorphism( object_product_list[ injection_number ], injection_of_cofactor, coproduct );

end );

##
AddUniversalMorphismFromCoproduct( vecspaces,

  function( sink )
    local dim, coproduct, components, universal_morphism, morphism;
    
    components := Components( sink );
    
    dim := Sum( components, c -> Dimension( Source( c ) ) );
    
    coproduct := QVectorSpace( dim );
    
    universal_morphism := sink[1]!.morphism;
    
    for morphism in components{ [ 2 .. Length( components ) ] } do
    
      universal_morphism := UnionOfRows( universal_morphism, morphism!.morphism );
  
    od;
  
    return VectorSpaceMorphism( coproduct, universal_morphism, Range( sink[1] ) );
  
end );

##
AddUniversalMorphismFromCoproductWithGivenCoproduct( vecspaces,

  function( sink, coproduct )
    local components, universal_morphism, morphism;
    
    components := Components( sink );
    
    universal_morphism := sink[1]!.morphism;
    
    for morphism in components{ [ 2 .. Length( components ) ] } do
    
      universal_morphism := UnionOfRows( universal_morphism, morphism!.morphism );
  
    od;
  
    return VectorSpaceMorphism( coproduct, universal_morphism, Range( sink[1] ) );
  
end );

##
AddDirectSum( vecspaces,

  function( object_product_list )
    local dim;
    
    dim := Sum( List( object_product_list!.Components, c -> Dimension( c ) ) );
    
    return QVectorSpace( dim );
  
end );

# ##
# AddDirectProduct( vecspaces,
# 
#   function( object_product_list )
#     local dim;
#     
#     dim := Sum( List( object_product_list!.Components, c -> Dimension( c ) ) );
#     
#     return QVectorSpace( dim );
#   
# end );

#
# the user may assume that Length( object_product_list!.Components ) > 1
AddProjectionInFactor( vecspaces,

  function( object_product_list, projection_number )
    local components, dim, dim_pre, dim_post, dim_factor, direct_product, number_of_objects, projection_in_factor;
    
    components := Components( object_product_list );
    
    number_of_objects := Length( Components( object_product_list ) );
    
    dim := Sum( components, c -> Dimension( c ) );
    
    dim_pre := Sum( components{ [ 1 .. projection_number - 1 ] }, c -> Dimension( c ) );
    
    dim_post := Sum( components{ [ projection_number + 1 .. number_of_objects ] }, c -> Dimension( c ) );
    
    dim_factor := Dimension( object_product_list[ projection_number ] );
    
    direct_product := QVectorSpace( dim );
    
    projection_in_factor := HomalgZeroMatrix( dim_pre, dim_factor, VECTORSPACES_FIELD );
    
    projection_in_factor := UnionOfRows( projection_in_factor, 
                                         HomalgIdentityMatrix( dim_factor, VECTORSPACES_FIELD ) );
    
    projection_in_factor := UnionOfRows( projection_in_factor, 
                                         HomalgZeroMatrix( dim_post, dim_factor, VECTORSPACES_FIELD ) );
    
    return VectorSpaceMorphism( direct_product, projection_in_factor, object_product_list[ projection_number ] );

end );

##
## the user may assume that Length( object_product_list!.Components ) > 1
AddProjectionInFactorWithGivenDirectProduct( vecspaces,

  function( object_product_list, direct_product, projection_number )
    local components, dim_pre, dim_post, dim_factor, number_of_objects, projection_in_factor;
    
    components := Components( object_product_list );
    
    number_of_objects := Length( Components( object_product_list ) );
    
    dim_pre := Sum( components{ [ 1 .. projection_number - 1 ] }, c -> Dimension( c ) );
    
    dim_post := Sum( components{ [ projection_number + 1 .. number_of_objects ] }, c -> Dimension( c ) );
    
    dim_factor := Dimension( object_product_list[ projection_number ] );
    
    projection_in_factor := HomalgZeroMatrix( dim_pre, dim_factor, VECTORSPACES_FIELD );
    
    projection_in_factor := UnionOfRows( projection_in_factor, 
                                         HomalgIdentityMatrix( dim_factor, VECTORSPACES_FIELD ) );
    
    projection_in_factor := UnionOfRows( projection_in_factor, 
                                         HomalgZeroMatrix( dim_post, dim_factor, VECTORSPACES_FIELD ) );
    
    return VectorSpaceMorphism( direct_product, projection_in_factor, object_product_list[ projection_number ] );

end );

AddUniversalMorphismIntoDirectProduct( vecspaces,

  function( sink )
    local dim, direct_product, components, universal_morphism, morphism;
    
    components := Components( sink );
    
    dim := Sum( components, c -> Dimension( Range( c ) ) );
    
    direct_product := QVectorSpace( dim );
    
    universal_morphism := sink[1]!.morphism;
    
    for morphism in components{ [ 2 .. Length( components ) ] } do
    
      universal_morphism := UnionOfColumns( universal_morphism, morphism!.morphism );
  
    od;
  
    return VectorSpaceMorphism( Source( sink[1] ), universal_morphism, direct_product );
  
end );

AddUniversalMorphismIntoDirectProductWithGivenDirectProduct( vecspaces,

  function( sink, direct_product )
    local components, universal_morphism, morphism;
    
    components := Components( sink );
    
    universal_morphism := sink[1]!.morphism;
    
    for morphism in components{ [ 2 .. Length( components ) ] } do
    
      universal_morphism := UnionOfColumns( universal_morphism, morphism!.morphism );
  
    od;
  
    return VectorSpaceMorphism( Source( sink[1] ), universal_morphism, direct_product );
  
end );

##
AddTerminalObject( vecspaces,

  function( )

    return QVectorSpace( 0 );

end );

##
AddUniversalMorphismIntoTerminalObject( vecspaces,

  function( sink )
    local morphism;

    morphism := VectorSpaceMorphism( sink, HomalgZeroMatrix( Dimension( sink ), 0, VECTORSPACES_FIELD ), QVectorSpace( 0 ) );

    return morphism;

end );

##
AddUniversalMorphismIntoTerminalObjectWithGivenTerminalObject( vecspaces,

  function( sink, terminal_object )
    local morphism;

    morphism := VectorSpaceMorphism( sink, HomalgZeroMatrix( Dimension( sink ), 0, VECTORSPACES_FIELD ), terminal_object );

    return morphism;

end );

##
AddInitialObject( vecspaces,

  function( )

    return QVectorSpace( 0 );

end );

##
AddUniversalMorphismFromInitialObject( vecspaces,

  function( source )
    local morphism;

    morphism := VectorSpaceMorphism( QVectorSpace( 0 ), HomalgZeroMatrix( 0, Dimension( source ), VECTORSPACES_FIELD ), source );

    return morphism;

end );

##
AddUniversalMorphismFromInitialObjectWithGivenInitialObject( vecspaces,

  function( source, initial_object )
    local morphism;

    morphism := VectorSpaceMorphism( initial_object, HomalgZeroMatrix( 0, Dimension( source ), VECTORSPACES_FIELD ), source );

    return morphism;

end );

# ##
# AddImage( vecspaces,
# 
#   function( morphism )
#   
#     return QVectorSpace( RowRankOfMatrix( morphism!.morphism ) );
#   
# end );

#######################################
##
## View and Display
##
#######################################

InstallMethod( ViewObj,
               [ IsHomalgRationalVectorSpaceRep ],

  function( obj )

    Print( "<A rational vector space of dimension ", String( Dimension( obj ) ), ">" );

end );

InstallMethod( ViewObj,
               [ IsHomalgRationalVectorSpaceMorphismRep ],

  function( obj )

    Print( "A rational vector space homomorphism with matrix: \n" );
# 
#     Print( String( obj!.morphism ) );
  
    Display( obj!.morphism );

end );

#######################################
##
## Test
##
#######################################

T := QVectorSpace( 2 );

B := QVectorSpace( 2 );

A := QVectorSpace( 1 );

C := QVectorSpace( 3 );

D := QVectorSpace( 1 );

f := VectorSpaceMorphism( B, [ [ 1 ], [ 1 ] ], A );

g := VectorSpaceMorphism( C, [ [ 1 ], [ -1 ], [ 1 ] ], A );

t1 := VectorSpaceMorphism( D, [ [ 1, 1 ] ], B );

t2 := VectorSpaceMorphism( D, [ [ 1, 0, 1 ] ], C );

# KernelLift Test:
tau := VectorSpaceMorphism( T, [ [ 1, 1 ], [ 1, 1 ] ], B );

theta := VectorSpaceMorphism( A, [ [ 2, -2 ] ], T );

# KernelLift( tau, theta );
# 
# # Inverse Test
# alpha := VectorSpaceMorphism( T, [ [ 1, 2 ], [ 3, 4 ] ], B );
# 
# Inverse( alpha );
# 
# #CokernelColift Test:
# tau2 := VectorSpaceMorphism( B, [ [ 1, 1 ], [ 1, 1 ] ], T );
# 
# CokernelColift( theta, tau2 );

# Universal morphism of direct product

alpha := VectorSpaceMorphism( T, [ [ 3 ], [ 4 ] ], A );

beta := VectorSpaceMorphism( T, [ [ 1, 1 ], [ 1, 1 ] ], B );

gamma := VectorSpaceMorphism( T, [ [ 1, 2 ], [ 3, 4 ] ], B );

#######################################
##
## Functors
##
#######################################

Tensor_Product_For_VecSpaces := HomalgFunctor( "Tensor_Product_For_VecSpaces", Product( vecspaces, vecspaces ), vecspaces );

AddObjectFunction( Tensor_Product_For_VecSpaces,
                   
  function( vecspace_pair )
    
    return QVectorSpace( Dimension( vecspace_pair[ 1 ] ) * Dimension( vecspace_pair[ 2 ] ) );
    
end );

AddMorphismFunction( Tensor_Product_For_VecSpaces,
                     
  function( new_source, morphism, new_range )
    
    return VectorSpaceMorphism( new_source, KroneckerMat( morphism[ 1 ]!.morphism, morphism[ 2 ]!.morphism ), new_range );
    
end );

Change_Components := HomalgFunctor( "change_components", Product( vecspaces, vecspaces ), Product( vecspaces, vecspaces ) );

AddObjectFunction( Change_Components,
                   
  function( vecspace_pair )
    
    return Product( vecspace_pair[ 2 ], vecspace_pair[ 1 ] );
    
end );

AddMorphismFunction( Change_Components,
                   
  function( new_source, morphism_pair, new_range )
    
    return Product( morphism_pair[ 2 ], morphism_pair[ 1 ] );
    
end );

####################################
##
## Generalized morphisms
##
####################################

## use tau as associated morphism

tau_source_aid := VectorSpaceMorphism( Source( tau ), [ [ 1, 1, 0 ], [ 0, 1, 1 ] ], QVectorSpace( 3 ) );

tau_range_aid := VectorSpaceMorphism( QVectorSpace( 3 ), [ [ 1 , 0 ], [ 1, 1 ], [ 0, 1 ] ], Range( tau ) );

GeneralizedMorphism( tau_source_aid, tau, tau_range_aid );

<<<<<<< HEAD
## 

BB := QVectorSpace( 3 );

factor := VectorSpaceMorphism( BB, [ [ 1, -1 ], [ 3, 7 ], [ 21, 4 ] ], QVectorSpace( 2 ) );

sub := VectorSpaceMorphism( QVectorSpace( 2 ), [ [ 1, -1, 2 ], [ 3, -1, 11 ] ], BB );

# factor := VectorSpaceMorphism( BB, [ [ 1 ], [ 3 ], [ 21 ] ], QVectorSpace( 1 ) );
# 
# sub := VectorSpaceMorphism( QVectorSpace( 2 ), [ [ 1, -1, 2 ], [ 3, -1, 11 ] ], BB );

# factor := VectorSpaceMorphism( BB, [  ], QVectorSpace( 0 ) );
# 
# sub := VectorSpaceMorphism( QVectorSpace( 2 ), [ [ 1, -1, 2 ], [ 3, -1, 11 ] ], BB );

# factor := VectorSpaceMorphism( BB, [ [ 1 ], [ 3 ], [ 21 ] ], QVectorSpace( 1 ) );
# 
# sub := VectorSpaceMorphism( QVectorSpace( 0 ), [ ], BB );
=======
phi_tilde_associated := VectorSpaceMorphism( A, [ [ 1 ], [ 2 ], [ 3 ] ], C );

phi_tilde_source_aid := VectorSpaceMorphism( A, [ [ 1 ], [ 2 ] ], B );

phi_tilde := GeneralizedMorphismWithSourceAid( phi_tilde_source_aid, phi_tilde_associated );

psi_tilde_associated := IdentityMorphism( B );

psi_tilde_source_aid := VectorSpaceMorphism( B, [ [ 1,0 ,0] ,[ 0,1,0] ], C );

psi_tilde := GeneralizedMorphismWithSourceAid( psi_tilde_source_aid, psi_tilde_associated );

## Does not work because of bug in Pullback/FiberProduct.
## PreCompose( phi_tilde, psi_tilde );

## Bug comes from 
## FiberProduct( phi_tilde_associated, psi_tilde_associated );
>>>>>>> 09d77d0f
<|MERGE_RESOLUTION|>--- conflicted
+++ resolved
@@ -728,7 +728,6 @@
 
 GeneralizedMorphism( tau_source_aid, tau, tau_range_aid );
 
-<<<<<<< HEAD
 ## 
 
 BB := QVectorSpace( 3 );
@@ -748,7 +747,7 @@
 # factor := VectorSpaceMorphism( BB, [ [ 1 ], [ 3 ], [ 21 ] ], QVectorSpace( 1 ) );
 # 
 # sub := VectorSpaceMorphism( QVectorSpace( 0 ), [ ], BB );
-=======
+
 phi_tilde_associated := VectorSpaceMorphism( A, [ [ 1 ], [ 2 ], [ 3 ] ], C );
 
 phi_tilde_source_aid := VectorSpaceMorphism( A, [ [ 1 ], [ 2 ] ], B );
@@ -765,5 +764,4 @@
 ## PreCompose( phi_tilde, psi_tilde );
 
 ## Bug comes from 
-## FiberProduct( phi_tilde_associated, psi_tilde_associated );
->>>>>>> 09d77d0f
+## FiberProduct( phi_tilde_associated, psi_tilde_associated );