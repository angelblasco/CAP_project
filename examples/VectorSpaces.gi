--- conflicted
+++ resolved
@@ -793,14 +793,6 @@
 # phi3 := GeneralizedMorphismWithRangeAid( phi3_associated, phi3_range_aid );
 # 
 # psi3 := GeneralizedMorphismWithSourceAid( psi3_source_aid, psi3_associated );
-<<<<<<< HEAD
-
-
-
-
-# 
-# PreCompose( phi3, psi3 );
-=======
 # 
 # PreCompose( phi3, psi3 );
 
@@ -833,7 +825,6 @@
 end );
 
 id_to_zero := NaturalTransformation( "One to zero in VectorSpaces", identity_functor, zero_object );
->>>>>>> df5d669a
 
 AddNaturalTransformationFunction( id_to_zero,
                                   
