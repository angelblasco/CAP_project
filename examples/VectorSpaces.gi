--- conflicted
+++ resolved
@@ -764,7 +764,6 @@
 ## PreCompose( phi_tilde, psi_tilde );
 
 ## Bug comes from 
-<<<<<<< HEAD
 ## FiberProduct( phi_tilde_associated, psi_tilde_associated );
 
 phi2_tilde_associated := VectorSpaceMorphism( A, [ [ 1, 5 ] ], B );
@@ -780,6 +779,3 @@
 psi2_tilde := GeneralizedMorphismWithRangeAid( psi2_tilde_associated, psi2_tilde_range_aid );
 
 composition := PreCompose( phi2_tilde, psi2_tilde );
-=======
-## FiberProduct( phi_tilde_associated, psi_tilde_associated );
->>>>>>> 81928d1e
