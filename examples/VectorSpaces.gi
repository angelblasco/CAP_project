--- conflicted
+++ resolved
@@ -952,15 +952,9 @@
                                                           ValueFunction := IsZero ) ],
                                          Range := rec( ValueFunction := IsZero ) ) );
 
-<<<<<<< HEAD
 # theorem_string := "\alpha:Mor, \beta:Mor ~|~ \IsMonomorphism( \alpha ) \vdash \IsMonomorphism( \ProjectionInFactorOfPullback( [ \alpha, \beta ], 2 ) )";
 # 
 # ADD_THEOREM_TO_CATEGORY( vecspaces, PARSE_THEOREM_FROM_LATEX( theorem_string ) );
-=======
-theorem_string := "\alpha:Mor, \beta:Mor ~|~ \IsMonomorphism( \alpha ) \vdash \IsMonomorphism( \ProjectionInFactorOfPullback( [ \alpha, \beta ], 2 ) )";
-
-ADD_THEOREM_TO_CATEGORY( vecspaces, PARSE_THEOREM_FROM_LATEX( theorem_string ) );
->>>>>>> ec733f33
 
 # @Theorem
 # A | ( For all x in A : IsZero( x ) = true ) => IsZero( DirectProduct( A ) ) = true.
