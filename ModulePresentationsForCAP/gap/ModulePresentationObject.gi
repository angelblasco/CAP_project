--- conflicted
+++ resolved
@@ -136,8 +136,6 @@
 ##############################################
 
 ##
-<<<<<<< HEAD
-=======
 InstallMethod( Annihilator,
                [ IsLeftPresentation ],
                
@@ -174,7 +172,6 @@
 end );
 
 ##
->>>>>>> 0799ccc8
 InstallMethod( UnderlyingMatrix,
                [ IsLeftPresentation ],
                
