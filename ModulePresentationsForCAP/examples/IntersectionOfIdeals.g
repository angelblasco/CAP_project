--- conflicted
+++ resolved
@@ -35,13 +35,8 @@
 #! (an empty 0 x 1 matrix)
 #! 
 #! An object in Category of left presentations of Q[x,y]
-<<<<<<< HEAD
-pi1 := ProjectionInFactor( P, 1 );
+pi1 := ProjectionInFactorOfFiberProduct( [ kernelemb1, kernelemb2 ], 1 );
 #! <A monomorphism in Category of left presentations of Q[x,y]>
-=======
-pi1 := ProjectionInFactorOfFiberProduct( [ kernelemb1, kernelemb2 ], 1 );
-#! <A mono morphism in Category of left presentations of Q[x,y]>
->>>>>>> 8fec36c9
 composite := PreCompose( pi1, kernelemb1 );
 #! <A monomorphism in Category of left presentations of Q[x,y]>
 Display( composite );
