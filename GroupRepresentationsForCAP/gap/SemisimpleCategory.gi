--- conflicted
+++ resolved
@@ -360,8 +360,7 @@
     local field, membership_function, associator_on_irreducibles, braiding_on_irreducibles,
           distributivity_expanding_for_triple, distributivity_factoring_for_triple,
           right_distributivity_expanding_permutation, left_distributivity_expanding_permutation,
-<<<<<<< HEAD
-          distributivity_function, associator_available;
+          distributivity_function, associator_available, is_magma_ring;
     
     if associator_data <> "" then
         
@@ -372,9 +371,6 @@
         associator_available := false;
         
     fi;
-=======
-          distributivity_function, is_magma_ring, get_associator_component_as_homalg_matrix;
->>>>>>> bce0ae41
     
     field := UnderlyingCategoryForSemisimpleCategory( category )!.field_for_matrix_category;
     
@@ -1719,33 +1715,9 @@
           
         end
     );
-    
-<<<<<<< HEAD
+
     if associator_available then
-=======
-    get_associator_component_as_homalg_matrix := FunctionWithCache( 
-      function( irr_a, irr_b, irr_c, chi )
-        local associator_string, dim;
-        
-        associator_string := AssociatorStringListFromData( irr_a, irr_b, irr_c, chi, associator_data );
-        
-        if IsEmpty( associator_string ) then
-            
-            return fail;
-            
-        else
-            
-            dim := Sqrt( Size( SplitString( associator_string, "," ) ) );
-            
-            return HomalgMatrix( Concatenation( "[",associator_string,"]" ), dim, dim, field );
-            
-        fi;
-        
-    end );
-      
-      
->>>>>>> bce0ae41
-    
+
     ##
     AddAssociatorLeftToRightWithGivenTensorProducts( category,
       function( new_source, object_a, object_b, object_c, new_range )
