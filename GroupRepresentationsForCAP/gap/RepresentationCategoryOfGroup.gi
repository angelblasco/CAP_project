--- conflicted
+++ resolved
@@ -561,12 +561,13 @@
     
 end );
 
-<<<<<<< HEAD
+
 ####################################
 ##
 ## Operations
 ##
 ####################################
+
 
 ##
 InstallMethod( InductionFunctorForRepresentationCategoriesOfGroups,
@@ -606,26 +607,10 @@
     return
       FunctorByUniversalPropertyOfSemisimpleCategory(
         RepresentationCategory( group ), function_on_irreducibles, rep_super_group );
-=======
-##
-InstallGlobalFunction( BIJECTION_FROM_Z_TO_N,
-  function( z )
-    
-    if z > 0 then
-        
-        return 2*z;
-        
-    else
-        
-        return -2*z + 1;
-        
-    fi;
->>>>>>> bce0ae41
-    
-end );
-
-##
-<<<<<<< HEAD
+    
+end );
+
+##
 InstallMethod( RestrictionFunctorForRepresentationCategoriesOfGroups,
                [ IsGroup, IsGroup ],
                
@@ -663,7 +648,10 @@
     return
       FunctorByUniversalPropertyOfSemisimpleCategory(
         RepresentationCategory( group ), function_on_irreducibles, rep_sub_group );
-=======
+    
+end );
+
+##
 InstallMethod( MultiplicityArray,
                [ IsRepresentationCategoryZGradedObject ],
                
@@ -705,6 +693,5 @@
     od;
     
     return multiplicity_array;
->>>>>>> bce0ae41
     
 end );