#############################################################################
##
##                                               CategoriesForHomalg package
##
##  Copyright 2013, Sebastian Gutsche, TU Kaiserslautern
##                  Sebastian Posur,   RWTH Aachen
##
#############################################################################

######################################
##
## Reps, types, stuff.
##
######################################

DeclareRepresentation( "IsHomalgCategoryMorphismRep",
                       IsAttributeStoringRep and IsHomalgCategoryMorphism,
                       [ ] );

BindGlobal( "TheFamilyOfHomalgCategoryMorphisms",
        NewFamily( "TheFamilyOfHomalgCategoryMorphisms" ) );

BindGlobal( "TheTypeOfHomalgCategoryMorphisms",
        NewType( TheFamilyOfHomalgCategoryMorphisms,
                IsHomalgCategoryMorphismRep ) );

######################################
##
## Immediate Methods
##
######################################

InstallTrueMethod( IsSplitMonomorphism and IsSplitEpimorphism, IsHomalgCategoryMorphism and IsIsomorphism );

InstallTrueMethod( IsAutomorphism, IsHomalgCategoryMorphism and IsOne );

InstallTrueMethod( IsIsomorphism and IsEndomorphism, IsHomalgCategoryMorphism and IsAutomorphism );

InstallTrueMethod( IsMonomorphism, IsHomalgCategoryMorphism and IsSplitMonomorphism );

InstallTrueMethod( IsEpimorphism, IsHomalgCategoryMorphism and IsSplitEpimorphism );

#######################################
##
## Technical implications
##
#######################################

InstallGlobalFunction( INSTALL_TODO_LIST_ENTRIES_FOR_MORPHISM,

  function( category, morphism )
    local entry;
    
    entry := ToDoListEntryToMaintainFollowingAttributes( [ [ morphism, "HomalgCategory" ] ],
                                                         [ category, morphism ],
                                                         [ "CanComputeMonoAsKernelLift",
                                                           "CanComputeEpiAsCokernelColift",
                                                           "CanComputeIdentityMorphism",
                                                           "CanComputeInverse",
                                                           "CanComputeKernel",
                                                           "CanComputeKernelEmb",
                                                           "CanComputeKernelEmbWithGivenKernel",
                                                           "CanComputeKernelLift",
                                                           "CanComputeKernelLiftWithGivenKernel",
                                                           "CanComputeCokernel",
                                                           "CanComputeCokernelProj",
                                                           "CanComputeCokernelProjWithGivenCokernel",
                                                           "CanComputeCokernelColift",
                                                           "CanComputeCokernelColiftWithGivenCokernel",
                                                           "CanComputePreCompose",
                                                           "CanComputePostCompose",
                                                           "CanComputeZeroObject",
                                                           "CanComputeMorphismFromZeroObject",
                                                           "CanComputeMorphismIntoZeroObject",
                                                           "CanComputeZeroMorphism",
                                                           "CanComputeDirectSum",
                                                           "CanComputeProjectionInFirstFactor",
                                                           "CanComputeProjectionInSecondFactor",
                                                           "CanComputeInjectionFromFirstSummand",
                                                           "CanComputeInjectionFromSecondSummand"
                                                         # ...
                                                         ] );
    
    AddToToDoList( entry );
    
end );

######################################
##
## Operations
##
######################################

InstallMethod( Add,
               [ IsHomalgCategory, IsHomalgCategoryMorphism ],
               
  function( category, morphism )
    local obj_filter, filter;
    
    if HasHomalgCategory( morphism ) then
        
        if IsIdenticalObj( HomalgCategory( morphism ), category ) then
            
            return;
            
        else
            
            Error( "this morphism already has a category" );
            
        fi;
        
    fi;
    
    Add( category, Source( morphism ) );
    
    Add( category, Range( morphism ) );
    
    filter := MorphismFilter( category );
    
    SetFilterObj( morphism, filter );
    
    ## Homalg category is set by immediate method

    INSTALL_TODO_LIST_ENTRIES_FOR_OBJECT( category, morphism );
    
end );

######################################
##
## Implied operations
##
######################################

## PostCompose
##
InstallTrueMethod( CanComputePostCompose, CanComputePreCompose );

InstallMethodWithCacheFromObject( PostCompose,
                                  [ IsHomalgCategoryMorphism and CanComputePreCompose,
                                  IsHomalgCategoryMorphism and CanComputePreCompose ],
               
  function( right_mor, left_mor )
    
    return PreCompose( left_mor, right_mor );
    
end : ArgumentNumber := 1 );

## Inverse
##
InstallTrueMethod( CanComputeInverse, CanComputeMonoAsKernelLift and CanComputeIdentityMorphism );

InstallMethod( Inverse,
               [ IsHomalgCategoryMorphism and CanComputeMonoAsKernelLift and CanComputeIdentityMorphism ],
               -9999, #FIXME
               
  function( mor )
    local identity_of_range;
        
        identity_of_range := IdentityMorphism( Range( mor ) );
        
        return MonoAsKernelLift( mor, identity_of_range );
        
end );


##
InstallTrueMethod( CanComputeInverse, CanComputeEpiAsCokernelColift and CanComputeIdentityMorphism );

InstallMethod( Inverse,
               [ IsHomalgCategoryMorphism and CanComputeEpiAsCokernelColift and CanComputeIdentityMorphism ],
               -9999, #FIXME
               
  function( mor )
    local identity_of_source;
    
    identity_of_source := IdentityMorphism( Source( mor ) );
    
    return EpiAsCokernelColift( mor, identity_of_source );
      
end );

## Kernel
##
InstallTrueMethod( CanComputeKernelLift, CanComputeKernelEmb and CanComputeMonoAsKernelLift );

InstallMethodWithCacheFromObject( KernelLift,
                                  [ IsHomalgCategoryMorphism and CanComputeKernelEmb and CanComputeMonoAsKernelLift,
                                    IsHomalgCategoryMorphism and CanComputeKernelEmb and CanComputeMonoAsKernelLift ],
                                    -9999, #FIXME
                                    
  function( mor, test_morphism )
    
    return MonoAsKernelLift( KernelEmb( mor ), test_morphism );
    
end );

##
InstallTrueMethod( CanComputeKernel, CanComputeKernelEmb );

InstallMethod( KernelObject,
               [ IsHomalgCategoryMorphism and CanComputeKernelEmb ],
               -9999, #FIXME
               
  function( mor )
    
    return Source( KernelEmb( mor ) );
    
end );


##
InstallTrueMethod( CanComputeKernelEmb, CanComputeKernel and CanComputeKernelEmbWithGivenKernel );

InstallMethod( KernelEmb,
               [ IsHomalgCategoryMorphism and CanComputeKernel and CanComputeKernelEmbWithGivenKernel ],
               -9999, #FIXME

  function( mor )

    return KernelEmbWithGivenKernel( mor, KernelObject( mor ) );

end );

## Cokernel
##
InstallTrueMethod( CanComputeCokernelColift, CanComputeCokernelProj and CanComputeEpiAsCokernelColift );

InstallMethodWithCacheFromObject( CokernelColift,
                                  [ IsHomalgCategoryMorphism and CanComputeCokernelProj and CanComputeEpiAsCokernelColift,
                                    IsHomalgCategoryMorphism and CanComputeCokernelProj and CanComputeEpiAsCokernelColift ],
                                  -9999, #FIXME
                                  
  function( mor, test_morphism )
    
    return EpiAsCokernelColift( CokernelProj( mor ), test_morphism );
    
end );


##
InstallTrueMethod( CanComputeCokernel, CanComputeCokernelProj );

InstallMethod( Cokernel,
               [ IsHomalgCategoryMorphism and CanComputeCokernelProj ],
               -9999, #FIXME
               
  function( mor )
    
    return Range( CokernelProj( mor ) );
    
end );

<<<<<<< HEAD
###########################
##
## Print
##
###########################

InstallGlobalFunction( CATEGORIES_FOR_HOMALG_CREATE_MORPHISM_PRINT,
                       
  function( )
    local print_graph;
    
    print_graph := CreatePrintingGraph( IsHomalgCategoryMorphism, "homalg category morphism" );
    
    AddRelationToGraph( print_graph,
                        rec( Source := [ rec( Conditions := "IsIsomorphism",
                                              PrintString := "iso",
                                              Adjective := true ) ],
                             Range := [ rec( Conditions := "IsSplitMonomorphism",
                                             PrintString := "split mono",
                                             TypeOfView := "ViewObj",
                                             ComputeLevel := "AllWithCompute",
                                             Adjective := true ),
                                        rec( Conditions := "IsSplitEpimorphism",
                                             PrintString := "split epi",
                                             Adjective := true ) ] ) );
    
    InstallPrintFunctionsOutOfPrintingGraph( print_graph );
    
end );

CATEGORIES_FOR_HOMALG_CREATE_MORPHISM_PRINT( );
=======

##
InstallTrueMethod( CanComputeCokernelProj, CanComputeCokernel and CanComputeCokernelProjWithGivenCokernel );

InstallMethod( CokernelProj,
               [ IsHomalgCategoryMorphism and CanComputeCokernel and CanComputeCokernelProjWithGivenCokernel ],
               -9999, #FIXME

  function( mor )

    return CokernelProjWithGivenCokernel( mor, Cokernel( mor ) );

end );
>>>>>>> 3fc5cbb7
<|MERGE_RESOLUTION|>--- conflicted
+++ resolved
@@ -250,13 +250,26 @@
     
 end );
 
-<<<<<<< HEAD
+##
+InstallTrueMethod( CanComputeCokernelProj, CanComputeCokernel and CanComputeCokernelProjWithGivenCokernel );
+
+InstallMethod( CokernelProj,
+               [ IsHomalgCategoryMorphism and CanComputeCokernel and CanComputeCokernelProjWithGivenCokernel ],
+               -9999, #FIXME
+
+  function( mor )
+
+    return CokernelProjWithGivenCokernel( mor, Cokernel( mor ) );
+
+end );
+
 ###########################
 ##
 ## Print
 ##
 ###########################
 
+##
 InstallGlobalFunction( CATEGORIES_FOR_HOMALG_CREATE_MORPHISM_PRINT,
                        
   function( )
@@ -281,19 +294,4 @@
     
 end );
 
-CATEGORIES_FOR_HOMALG_CREATE_MORPHISM_PRINT( );
-=======
-
-##
-InstallTrueMethod( CanComputeCokernelProj, CanComputeCokernel and CanComputeCokernelProjWithGivenCokernel );
-
-InstallMethod( CokernelProj,
-               [ IsHomalgCategoryMorphism and CanComputeCokernel and CanComputeCokernelProjWithGivenCokernel ],
-               -9999, #FIXME
-
-  function( mor )
-
-    return CokernelProjWithGivenCokernel( mor, Cokernel( mor ) );
-
-end );
->>>>>>> 3fc5cbb7
+CATEGORIES_FOR_HOMALG_CREATE_MORPHISM_PRINT( );