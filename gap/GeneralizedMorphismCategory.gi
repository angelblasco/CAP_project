--- conflicted
+++ resolved
@@ -186,7 +186,6 @@
 end );
 
 ##
-<<<<<<< HEAD
 InstallMethod( RestrictedGeneralizedMorphismCategory,
                [ IsHomalgCategory, IsFunction ],
 
@@ -225,15 +224,10 @@
     
 end );
 
-##
-InstallMethod( GeneralizedMorphismObject,
-               [ IsHomalgCategoryObject ],
-               
-=======
+
 InstallMethodWithToDoForIsWellDefined( GeneralizedMorphismObject,
                                        [ IsHomalgCategoryObject ],
                                        
->>>>>>> 4da00043
   function( object )
     local gen_object, generalized_category;
     
@@ -619,8 +613,7 @@
     
     return return_value;
     
-<<<<<<< HEAD
-end : InstallMethod := InstallMethodWithCacheFromObject );
+end );
 
 ###########################
 ##
@@ -729,6 +722,4 @@
            and IsEpimorphism( RangeAid( generalized_morphism ) )
            and IsWellDefined( AssociatedMorphism( generalized_morphism ) );
     
-=======
->>>>>>> 4da00043
-end );+end );
