--- conflicted
+++ resolved
@@ -743,11 +743,7 @@
 #     resolved_history := RESOLVE_HISTORY( argument_list );
     
     ObjectifyWithAttributes( deductive_object, TheTypeOfDeductiveSystemObject,
-<<<<<<< HEAD
                              History, rec( command := func, arguments := resolved_history ) );
-=======
-                             History, [ func, argument_list ] );
->>>>>>> e8a25285
     
     INSTALL_TODO_FOR_LOGICAL_THEOREMS( func, argument_list, deductive_object );
     
@@ -828,11 +824,7 @@
 #     resolved_history := RESOLVE_HISTORY( argument_list );
     
     ObjectifyWithAttributes( deductive_morphism, TheTypeOfDeductiveSystemMorphism,
-<<<<<<< HEAD
                              History, rec( command :=func, arguments := resolved_history ),
-=======
-                             History, [ func, argument_list ],
->>>>>>> e8a25285
                              Source, source,
                              Range, range );
     
