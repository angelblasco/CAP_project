--- conflicted
+++ resolved
@@ -563,7 +563,6 @@
 end : ArgumentNumber := 2 );
 
 ##
-<<<<<<< HEAD
 InstallMethod( CombinedImageEmbedding,
                [ IsGeneralizedMorphismBySpan ],
                
@@ -572,7 +571,8 @@
     return ImageEmbedding( Arrow( morphism ) );
     
 end );
-=======
+
+##
 InstallMethodWithCacheFromObject( ConcatenationProductOp,
                                   [ IsList, IsGeneralizedMorphismBySpan ],
                
@@ -582,7 +582,6 @@
                                       DirectSumFunctorial( List( generalized_morphism_list, Arrow ) ) );
     
 end : ArgumentNumber := 2 );
->>>>>>> f2238d6f
 
 ######################################
 ##
